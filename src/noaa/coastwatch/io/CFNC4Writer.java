////////////////////////////////////////////////////////////////////////
/*
     FILE: CFNC4Writer.java
  PURPOSE: A class to write NetCDF 4/CF format files.
   AUTHOR: Peter Hollemans
     DATE: 2015/04/08
<<<<<<< HEAD
  CHANGES: 2016/02/12, PFH
           - Changes: Corrected "missing" in metadata writing to "missing_value".
           - Issue: This was causing problems in output datasets, computing
             statistics while ignoring missing values.
=======
  CHANGES: 2016/01/19, PFH
           - Changes: Updated to new logging API.
>>>>>>> 87cf5100

  CoastWatch Software Library and Utilities
  Copyright 2015-2016, USDOC/NOAA/NESDIS CoastWatch

*/
////////////////////////////////////////////////////////////////////////

// Package
// -------
package noaa.coastwatch.io;

// Imports
// -------
import java.awt.geom.AffineTransform;
import java.io.File;
import java.io.IOException;
import java.text.DecimalFormat;
import java.util.ArrayList;
import java.util.Arrays;
import java.util.Date;
import java.util.LinkedHashMap;
import java.util.List;
import java.util.Queue;
import java.util.LinkedList;
import java.util.Map;
import java.util.Set;
import java.util.TimeZone;

import noaa.coastwatch.io.EarthDataWriter;
import noaa.coastwatch.io.tile.TilingScheme;
import noaa.coastwatch.io.tile.TilingScheme.TilePosition;
import noaa.coastwatch.tools.ToolServices;
import noaa.coastwatch.util.DataLocation;
import noaa.coastwatch.util.DataVariable;
import noaa.coastwatch.util.DateFormatter;
import noaa.coastwatch.util.EarthDataInfo;
import noaa.coastwatch.util.EarthLocation;
import noaa.coastwatch.util.GCTP;
import noaa.coastwatch.util.Grid;
import noaa.coastwatch.util.MetadataServices;
import noaa.coastwatch.util.SatelliteDataInfo;
import noaa.coastwatch.util.TimePeriod;
import noaa.coastwatch.util.trans.Datum;
import noaa.coastwatch.util.trans.EarthTransform;
import noaa.coastwatch.util.trans.GeoVectorProjection;
import noaa.coastwatch.util.trans.MapProjection;
import noaa.coastwatch.util.trans.MapProjectionFactory;
import noaa.coastwatch.util.trans.ProjectionConstants;
import noaa.coastwatch.util.trans.SpheroidConstants;
import noaa.coastwatch.util.trans.SwathProjection;

import edu.ucar.ral.nujan.netcdf.NhDimension;
import edu.ucar.ral.nujan.netcdf.NhException;
import edu.ucar.ral.nujan.netcdf.NhFileWriter;
import edu.ucar.ral.nujan.netcdf.NhGroup;
import edu.ucar.ral.nujan.netcdf.NhVariable;

// Testing
import noaa.coastwatch.test.TestLogger;

/**
 * <p>A CF NetCDF 4 writer creates NetCDF 4 format files with CF
 * metadata using the Nujan NetCDF 4 writing library.</p>
 *
 * <p>Some implementation notes:</p>
 *
 * <ol>
 *
 * <li>The Nujan NetCDF 4 writing library does not support all unsigned data
 * types.  If unsigned 16-bit or 32-bit data is present (as specified by
 * the {@link DataVariable#getUnsigned} flag), it is written as
 * signed data of the next largest NetCDF data type.</li>
 *
 * <li>As much as possible, the CF metadata written to the NetCDF
 * file conforms to the examples laid out in the document
 * "Encoding CoastWatch Satellite Data in NetCDF using the CF
 * Metadata Conventions", Peter Hollemans, February 2010.  Some
 * of the metadata attributes require that CWHDF style attributes
 * be available in the input stream.  This will generally not be
 * the case for non-CW input files.  For now, this is how we
 * handle things because the CW data model does not handle all
 * attributes as full properties of the model (such as date and
 * time, these are fully recognized properties of the model) and
 * so must rely on the generic metadata container attributes to
 * populate attributes in the CF output stream.  For example, the
 * CF attribute "ancillary_variables" is populated using the
 * CWHDF attributes "quality_mask" and "direction_variable" but
 * the CW data model does not include the concept of ancillary
 * variables explicitly, even though the CWHDF format supports
 * it.</li>
 *
 * </ol>
 *
 * @author Peter Hollemans
 * @since 3.3.1
 */
@noaa.coastwatch.test.Testable
public class CFNC4Writer
  extends EarthDataWriter {

  // Constants
  // ---------
  
  /** History date format. */
  private static final String DATE_FMT = "yyyy-MM-dd HH:mm:ss z";

  /** ISO date format. */
  private static final String ISO_DATE_FMT = "yyyy-MM-dd'T'HH:mm:ss'Z'";

  /** The time dimension index in the dimensions array. */
  private static final int TIME_INDEX = 0;

  /** The level dimension index in the dimensions array. */
  private static final int LEVEL_INDEX = 1;

  /** The row dimension index in the dimensions array. */
  private static final int ROW_INDEX = 2;

  /** The column dimension index in the dimensions array. */
  private static final int COLUMN_INDEX = 3;

  /** The name of the coordinate reference variable. */
  private static final String COORD_REF = "coord_ref";

  /** The name of the time variable. */
  private static final String TIME_VAR = "time";

  /** The name of the level variable. */
  private static final String LEVEL_VAR = "level";

  /** The name of the x projection variable. */
  private static final String PROJ_X_VAR = "x";
  
  /** The name of the y projection variable. */
  private static final String PROJ_Y_VAR = "y";
  
  /** The name of the latitude variable. */
  private static final String LAT_VAR = "lat";

  /** The name of the longitude variable. */
  private static final String LON_VAR = "lon";

  /** The name of the time bounds variable. */
  private static final String TIME_BOUNDS_VAR = "time_bounds";

  /** The name of the time dimension. */
  private static final String TIME_DIM = TIME_VAR;

  /** The name of the level dimension. */
  private static final String LEVEL_DIM = LEVEL_VAR;

  /** The name of the line dimension. */
  private static final String LINE_DIM = "line";

  /** The name of the sample dimension. */
  private static final String SAMPLE_DIM = "sample";

  /** The name of the latitude dimension. */
  private static final String LAT_DIM = "lat";

  /** The name of the longitude dimension. */
  private static final String LON_DIM = "lon";

  /** The name of the row dimension. */
  private static final String ROW_DIM = "row";

  /** The name of the column dimension. */
  private static final String COLUMN_DIM = "column";

  /** The name of the n values dimension. */
  private static final String NVALS_DIM = "n_vals";

  /** The threshold for comparing longitude bounds. */
  private static final double LON_EPSILON = 0.5;

  /** The threshold for comparing scaling factor and offsets to 1 and 0. */
  private static final double SCALE_EPSILON = 1e-10;

  /** The enumeration of boundary crossing cases. */
  private static enum BoundCase {
    POLAR,
    PACIFIC,
    ATLANTIC,
    NORMAL
  };

  /** The square tile size. */
  private static final int TILE_SIZE = 512;
  
  /** The compression level used for tile data (0-9). */
  private static final int COMPRESSION_LEVEL = 6;
  
  // Variables
  // ---------
  
  /** The NetCDF writeable file. */
  private NhFileWriter ncFileWriter;

  /** The write queue with data to write. */
  private Queue<WriteQueueEntry> writeQueue;
  
  /** The list of tile positions to write for the main variables. */
  private List<TilePosition> tilePositions;
  
  /** The chunk lengths to use for the main variables. */
  private int[] chunkLengths;
  
  /** Flag to signify that the file is closed. */
  private boolean closed;

  /** The dimensions for the main variables. */
  private NhDimension[] ncDims;

  /** The latitude bounds as [min,max]. */
  private double[] latBounds = 
    new double[] {Double.MAX_VALUE, -Double.MAX_VALUE};

  /** The longitude bounds as [min,max]. */
  private double[] lonBounds = 
    new double[] {Double.MAX_VALUE, -Double.MAX_VALUE};

  /** The longitude bounds as [min,max] in the 0..360 coordinate system. */
  private double[] lonBounds360 = 
    new double[] {Double.MAX_VALUE, -Double.MAX_VALUE};

  /** The CW metadata flag, true to write CW metadata. */
  private boolean writeCw;

  ////////////////////////////////////////////////////////////

  /**
   * Creates a new NetCDF 4 file from the specified info and file
   * name.  The required CF data variables and attributes are
   * written to the file.  No extra DCS or CW attributes are written.
   *
   * @param info the earth data info object.
   * @param file the new NetCDF file name.
   *
   * @throws IOException if an error occurred creating the file
   * or writing the initial data.
   *
   * @since 3.3.1
   */
  public CFNC4Writer (
    EarthDataInfo info,
    String file
  ) throws IOException {

    this (info, file, false, false);

  } // CFNC4Writer constructor

  ////////////////////////////////////////////////////////////

  /**
   * Creates a new NetCDF 4 file from the specified info and file
   * name.  The required CF data variables and attributes are
   * written to the file.
   *
   * @param info the earth data info object.
   * @param file the new NetCDF file name.
   * @param writeDcs DCS metadata flag, true to write DCS
   * attributes.
   * @param writeCw CW metadata flag, true to write CW
   * attributes.
   *
   * @throws IOException if an error occurred creating the file
   * or writing the initial data.
   */
  public CFNC4Writer (
    EarthDataInfo info,
    String file,
    boolean writeDcs,
    boolean writeCw
  ) throws IOException {

    super (file);

    // Create new file
    // ---------------
    closed = true;
    try { ncFileWriter = new NhFileWriter (file, NhFileWriter.OPT_OVERWRITE); }
    catch (NhException e) { throw new IOException (e.toString()); }
    closed = false;

    // Setup
    // -----
    this.info = info;
    this.writeCw = writeCw;
    this.writeQueue = new LinkedList<WriteQueueEntry>();

    // Write initial data structures
    // -----------------------------
    try { 
      writeCFInfo(); 
      if (writeDcs) writeDCSInfo();
      if (writeCw) writeCWInfo();
    } // try
    catch (NhException e) { throw new IOException (e.toString()); }

  } // CFNC4Writer constructor

  ////////////////////////////////////////////////////////////

  /** Writes CF metadata for the specified map projection. */
  private void writeMapProjection (MapProjection map) throws IOException, NhException {

    // Set projection parameters
    // -------------------------
    double[] params = map.getParameters();
    Map<String,Object> attributes = new LinkedHashMap<String,Object>();
    switch (map.getSystem()) {

    case ProjectionConstants.ALBERS:
      attributes.put ("grid_mapping_name", "albers_conical_equal_area");
      double[] albersStdPara = new double[] {
        GCTP.unpack_angle (params[2]),
        GCTP.unpack_angle (params[3])
      };
      attributes.put ("standard_parallel", albersStdPara);
      attributes.put ("longitude_of_central_meridian", 
        GCTP.unpack_angle (params[4]));
      attributes.put ("latitude_of_projection_origin", 
        GCTP.unpack_angle (params[5]));
      attributes.put ("false_easting", params[6]);
      attributes.put ("false_northing", params[7]);
      break;

    case ProjectionConstants.AZMEQD:
      attributes.put ("grid_mapping_name", "azimuthal_equidistant");
      attributes.put ("longitude_of_projection_origin", 
        GCTP.unpack_angle (params[4]));
      attributes.put ("latitude_of_projection_origin", 
        GCTP.unpack_angle (params[5]));
      attributes.put ("false_easting", params[6]);
      attributes.put ("false_northing", params[7]);
      break;

    case ProjectionConstants.LAMAZ:
      attributes.put ("grid_mapping_name", "lambert_azimuthal_equal_area");
      attributes.put ("longitude_of_projection_origin", 
        GCTP.unpack_angle (params[4]));
      attributes.put ("latitude_of_projection_origin", 
        GCTP.unpack_angle (params[5]));
      attributes.put ("false_easting", params[6]);
      attributes.put ("false_northing", params[7]);
      break;

    case ProjectionConstants.LAMCC:
      attributes.put ("grid_mapping_name", "lambert_conformal_conic");
      double[] lamCCStdPara = new double[] {
        GCTP.unpack_angle (params[2]),
        GCTP.unpack_angle (params[3])
      };
      attributes.put ("standard_parallel", lamCCStdPara);
      attributes.put ("longitude_of_central_meridian", 
        GCTP.unpack_angle (params[4]));
      attributes.put ("latitude_of_projection_origin",
        GCTP.unpack_angle (params[5]));
      attributes.put ("false_easting", params[6]);
      attributes.put ("false_northing", params[7]);
      break;

    case ProjectionConstants.GEO:
      break;

    case ProjectionConstants.MERCAT:
      attributes.put ("grid_mapping_name", "mercator");
      attributes.put ("longitude_of_projection_origin", 
        GCTP.unpack_angle (params[4]));
      attributes.put ("standard_parallel", GCTP.unpack_angle (params[5]));
      attributes.put ("false_easting", params[6]);
      attributes.put ("false_northing", params[7]);
      break;

    case ProjectionConstants.ORTHO:
      attributes.put ("grid_mapping_name", "orthographic");
      attributes.put ("longitude_of_projection_origin", 
        GCTP.unpack_angle (params[4]));
      attributes.put ("latitude_of_projection_origin", 
        GCTP.unpack_angle (params[5]));
      attributes.put ("false_easting", params[6]);
      attributes.put ("false_northing", params[7]);
      break;
      
    case ProjectionConstants.PS:
      attributes.put ("grid_mapping_name", "polar_stereographic");
      attributes.put ("straight_vertical_longitude_from_pole", 
        GCTP.unpack_angle (params[4]));
      attributes.put ("latitude_of_projection_origin", 
        params[5] < 0 ? -90.0 : +90.0);
      attributes.put ("standard_parallel", GCTP.unpack_angle (params[5]));
      attributes.put ("false_easting", params[6]);
      attributes.put ("false_northing", params[7]);
      break;

    case ProjectionConstants.STEREO:
      attributes.put ("grid_mapping_name", "stereographic");
      attributes.put ("longitude_of_projection_origin", 
        GCTP.unpack_angle (params[4]));
      attributes.put ("latitude_of_projection_origin", 
        GCTP.unpack_angle (params[5]));
      attributes.put ("scale_factor_at_projection_origin", 1.0);
      attributes.put ("false_easting", params[6]);
      attributes.put ("false_northing", params[7]);
      break;

    case ProjectionConstants.TM:
      attributes.put ("grid_mapping_name", "transverse_mercator");
      attributes.put ("scale_factor_at_central_meridian", params[2]);
      attributes.put ("longitude_of_central_meridian", 
        GCTP.unpack_angle (params[4]));
      attributes.put ("latitude_of_projection_origin", 
        GCTP.unpack_angle (params[5]));
      attributes.put ("false_easting", params[6]);
      attributes.put ("false_northing", params[7]);
      break;

    case ProjectionConstants.GVNSP:
      attributes.put ("grid_mapping_name", "vertical_perspective");
      attributes.put ("longitude_of_projection_origin", 
        GCTP.unpack_angle (params[4]));
      attributes.put ("latitude_of_projection_origin", 
        GCTP.unpack_angle (params[5]));
      attributes.put ("perspective_point_height", params[2]);
      attributes.put ("false_easting", params[6]);
      attributes.put ("false_northing", params[7]);
      break;

    default:
      throw new IOException ("Unsupported map projection: " + 
        map.getSystemName());

    } // switch

    // Write all parameters
    // --------------------
    NhVariable coordVar = ncFileWriter.getRootGroup().findVariable (COORD_REF);
    for (Map.Entry<String, Object> entry : attributes.entrySet()) {
      String attName = entry.getKey();
      Object attValue = entry.getValue();
      int attType;
      if (attValue instanceof String)
        attType = NhVariable.TP_STRING_VAR;
      else if (attValue.getClass().isArray())
        attType = NhVariable.TP_DOUBLE;
      else if (attValue instanceof Double)
        attType = NhVariable.TP_DOUBLE;
      else
        throw new IllegalStateException ("Illegal attribute type: " + attValue.getClass().getName());
      coordVar.addAttribute (attName, attType, attValue);
    } // for

  } // writeMapProjection

  ////////////////////////////////////////////////////////////

  /** Gets a formatted source string. */
  private String getSource () throws IOException {

    String source;

    // Handle satellite data source
    // ----------------------------
    if (info instanceof SatelliteDataInfo) {
      SatelliteDataInfo satInfo = (SatelliteDataInfo) info;
      String satellite = satInfo.getSatellite();
      String sensor = satInfo.getSensor();
      String[] satValueArray = satellite.split (MetadataServices.SPLIT_STRING);
      String[] senValueArray = sensor.split (MetadataServices.SPLIT_STRING);

      // Deal with satellite/sensor of the same count
      // --------------------------------------------
      if (satValueArray.length == senValueArray.length) {
        source = "";
        for (int i = 0; i < satValueArray.length; i++) {
          source = source + 
            satValueArray[i].replaceAll (" ", "_").replaceAll ("-", "") + "_" +
            senValueArray[i].replaceAll (" ", "_").replaceAll ("-", "") + 
            MetadataServices.SPLIT_STRING;
        } // for
        source = MetadataServices.collapse (source);
        source = source.replaceAll ("\n", " ");
      } // if

      // Deal with one sensor, multiple satellites
      // -----------------------------------------
      else if (senValueArray.length == 1 && satValueArray.length > 1) {
        source = "";
        for (int i = 0; i < senValueArray.length; i++) {
          source = source + 
            satValueArray[i].replaceAll (" ", "_").replaceAll ("-", "") + "_" +
            senValueArray[0].replaceAll (" ", "_").replaceAll ("-", "") + 
            MetadataServices.SPLIT_STRING;
        } // for
        source = MetadataServices.collapse (source);
        source = source.replaceAll ("\n", " ");
      } // else if

      // Unable to create source from a complex set of attribute values
      // --------------------------------------------------------------
      else {
        throw new IOException ("Cannot create data source attribute");
      } // else

    } // if

    // Handle earth data source
    // ------------------------
    else {
      source = MetadataServices.collapse (info.getSource());
      source = source.replaceAll (" ", "_").replaceAll ("-", 
        "").replaceAll ("\n", " ");
    } // else
    
    return (source.toUpperCase());

  } // getSource

  ////////////////////////////////////////////////////////////

  /**
   * Adds a new longitude point to the longitude bounds array.
   *
   * @param lon the new longitude to add.
   */
  private void addToLonBounds (
    double lon
  ) {

    lonBounds[0] = Math.min (lonBounds[0], lon);
    lonBounds[1] = Math.max (lonBounds[1], lon);
    double lon360 = (lon < 0 ? lon + 360 : lon);
    lonBounds360[0] = Math.min (lonBounds360[0], lon360);
    lonBounds360[1] = Math.max (lonBounds360[1], lon360);

  } // addToLonBounds

  ////////////////////////////////////////////////////////////

  /** Gets the northern bound of the earth transform. */
  private double getNorthBound () { return (latBounds[1]); }

  ////////////////////////////////////////////////////////////

  /** Gets the southern bound of the earth transform. */
  private double getSouthBound () { return (latBounds[0]); }

  ////////////////////////////////////////////////////////////

  /** Returns true if the number n is in the range [min..max]. */
  private static boolean inRange (
    double n, 
    double min,
    double max
  ) {

    return (n <= max && n >= min);

  } // inRange

  ////////////////////////////////////////////////////////////

  /**
   * Gets the longitude bounds condition.
   *
   * @return
   * BoundCase.POLAR if both 180 and 360 lines were crossed (polar coverage),
   * BoundCase.PACIFIC if the 180 line was crossed (Pacific coverage),
   * BoundCase.ATLANTIC if the 0 line was crossed (Atlantic coverage),
   * BoundCase.NORMAL if no discontinuities were crossed.
   */
  private BoundCase getLonBoundCondition () {

    double lon180Span = lonBounds[1] - lonBounds[0];
    double lon360Span = lonBounds360[1] - lonBounds360[0];

    // Bounds crossed no boundary
    // --------------------------
    if ((inRange (lonBounds[0], 0, 180) && inRange (lonBounds[1], 0, 180)) ||
        (inRange (lonBounds[0], -180, 0) && inRange (lonBounds[1], -180, 0)))
      return (BoundCase.NORMAL);

    // Bounds crossed both 0 and 180 line
    // ----------------------------------
    else if (Math.abs (lon360Span - lon180Span) < LON_EPSILON)
      return (BoundCase.POLAR);

    // Bounds crossed 0 line
    // ---------------------
    else if (lon360Span > lon180Span)
      return (BoundCase.ATLANTIC);

    // Bounds crossed 180 line
    // -----------------------
    else
      return (BoundCase.PACIFIC);

  } // getLonBoundCondition

  ////////////////////////////////////////////////////////////

  /** Gets the eastern bound of the earth transform. */
  private double getEastBound () { 

    switch (getLonBoundCondition()) {
    case POLAR: 
      return (180);
    case PACIFIC: 
      return (lonBounds360[0] > 180 ? lonBounds360[0] - 360 : lonBounds360[0]);
    case ATLANTIC:
    case NORMAL: 
      return (lonBounds[1]);
    default: 
      throw new IllegalStateException();
    } // switch

  } // getEastBound

  ////////////////////////////////////////////////////////////

  /** Gets the western bound of the earth transform. */
  private double getWestBound () { 

    switch (getLonBoundCondition()) {
    case POLAR: 
      return (-180);
    case PACIFIC: 
      return (lonBounds360[1] > 180 ? lonBounds360[1] - 360 : lonBounds360[1]);
    case ATLANTIC:
    case NORMAL: 
      return (lonBounds[0]);
    default: 
      throw new IllegalStateException();
    } // switch

  } // getWestBound

  ////////////////////////////////////////////////////////////

  /**
   * Adds a new latitude point to the latitude bounds array.
   *
   * @param lat the new latitude to add.
   */
  private void addToLatBounds (
    double lat
  ) {

    latBounds[0] = Math.min (latBounds[0], lat);
    latBounds[1] = Math.max (latBounds[1], lat);

  } // addToLatBounds

  ////////////////////////////////////////////////////////////

  /**
   * The <code>WriteQueueEntry</code> class holds information about a pending
   * entry in the data write queue.
   */
  private interface WriteQueueEntry {
  
    /**
     * Writes the data held by this entry to the file.
     *
     * @throws IOException if some error occurred in the write operation.
     */
    public void write () throws IOException;

  } // WriteQueueEntry interface

  ////////////////////////////////////////////////////////////

  /**
   * The <code>DataEntry</code> class holds specific data to be written to
   * the file.
   */
  private class DataEntry implements WriteQueueEntry {

    // Variables
    // ---------
    
    /** The variable name to write. */
    private String varName;
    
    /** The starting index for the write. */
    private int[] start;
    
    /** The data to write. */
    private Object data;
    
    ////////////////////////////////////////////////////////
    
    /**
     * Create an entry with the specified properties.
     *
     * @param varName the variable name to write data to for this entry.
     * @param the starting index, same dimensions as the variable.
     * @param the data to write, must be compatible with NetCDF data types
     * and match the variable named.
     */
    public DataEntry (
      String varName,
      int[] start,
      Object data
    ) {

      this.varName = varName;
      this.start = (start == null ? null : (int[]) start.clone());
      this.data = data;

    } // DataEntry

    ////////////////////////////////////////////////////////

    @Override
    public void write () throws IOException {
    
      NhVariable ncVar = ncFileWriter.getRootGroup().findVariable (varName);
      try { ncVar.writeData (start, data, true); }
      catch (NhException e) { throw new IOException (e.toString()); }

    } // write

    ////////////////////////////////////////////////////////

  } // DataEntry class

  ////////////////////////////////////////////////////////////

  /**
   * Gets latitude and longitude data values from an {@link EarthTransform}
   * object for a specified set of data coordinate bounds.
   *
   * @param trans the transform to use for extracting latitude/longitude data.
   * @param start the starting data coordinates as [row, column].
   * @param count the number of data values in each direction to copy data as
   * [rows, columns].
   * @param latData the output latitude data array, or null to ignore latitude
   * data.
   * @param lonData the output longitude data array, or null to ignore longitude
   * data.
   */
  private void getTransformData (
    EarthTransform trans,
    int[] start,
    int[] count,
    double[] latData,
    double[] lonData
  ) {

    // Initialize location values
    // --------------------------
    DataLocation dataLoc = new DataLocation (0, 0);
    EarthLocation earthLoc = new EarthLocation (0, 0);

    // Loop over each row and column
    // -----------------------------
    for (int row = 0; row < count[Grid.ROWS]; row++) {
      dataLoc.set (Grid.ROWS, row + start[Grid.ROWS]);
      for (int col = 0; col < count[Grid.COLS]; col++) {
        dataLoc.set (Grid.COLS, col + start[Grid.COLS]);

        // Compute geographic location
        // ---------------------------
        trans.transform (dataLoc, earthLoc);
        int index = row*count[Grid.COLS] + col;
        if (latData != null) latData[index] = earthLoc.lat;
        if (lonData != null) lonData[index] = earthLoc.lon;

      } // for
    } // for

  } // getTransformData
  
  ////////////////////////////////////////////////////////////

  /**
   * Writes CF metadata and data variables to the file, using
   * information from the info object.
   */
  private void writeCFInfo () throws IOException, NhException {

    // Write main global attributes
    // ----------------------------
    NhGroup root = ncFileWriter.getRootGroup();
    root.addAttribute ("Conventions", NhVariable.TP_STRING_VAR, "CF-1.4");
    root.addAttribute ("source", NhVariable.TP_STRING_VAR, getSource().trim());
    String origin = MetadataServices.collapse (info.getOrigin());
    root.addAttribute ("institution", NhVariable.TP_STRING_VAR, origin);
    TimeZone zone = TimeZone.getDefault();


    // TODO: Should we prefix any current history attribute data?
    

    String history =
      "[" + 
      DateFormatter.formatDate (new Date(), DATE_FMT, zone) + " " +
      ToolServices.PACKAGE_SHORT + "-" +
      ToolServices.getVersion() + " " + 
      System.getProperty ("user.name") + "] " +
      ToolServices.getCommandLine();
    root.addAttribute ("history", NhVariable.TP_STRING_VAR, history);


    // TODO: How can we add title, references, and comment?


    // Get earth transform
    // -------------------
    /**
     * We need to create different CF structures depending on the
     * type of earth transform.  The main transforms supported
     * are swath and map projection (1D and 2D coordinate axes).
     */
    final EarthTransform trans = info.getTransform();
    int[] dims = trans.getDimensions();
    int rows = dims[0];
    int cols = dims[1];
    boolean isSwathProj = (trans instanceof SwathProjection);
    boolean isMapProj = (trans instanceof MapProjection);
    boolean isGeoVector = (trans instanceof GeoVectorProjection);
    boolean isMapped1D = (isGeoVector || (isMapProj && 
      ((MapProjection) trans).getSystem() == ProjectionConstants.GEO));
    boolean isMapped2D = (isMapProj && !isMapped1D);

    // Create coordinate reference variable
    // ------------------------------------
    NhVariable coordVar = root.addVariable (
      COORD_REF,
      NhVariable.TP_INT,
      new NhDimension[0],
      null,
      null,
      0
    );

    // Create swath structures
    // -----------------------
    if (isSwathProj) {
      ncDims = new NhDimension[] {
        root.addDimension (TIME_DIM, 1),
        root.addDimension (LEVEL_DIM, 1),
        root.addDimension (LINE_DIM, rows),
        root.addDimension (SAMPLE_DIM, cols)
      };
      coordVar.addAttribute ("grid_mapping_name", NhVariable.TP_STRING_VAR, "latitude_longitude");
    } // if

    // Create 1D map projection structures
    // -----------------------------------
    else if (isMapped1D) {
      ncDims = new NhDimension[] {
        root.addDimension (TIME_DIM, 1),
        root.addDimension (LEVEL_DIM, 1),
        root.addDimension (LAT_DIM, rows),
        root.addDimension (LON_DIM, cols)
      };
      coordVar.addAttribute ("grid_mapping_name", NhVariable.TP_STRING_VAR, "latitude_longitude");
    } // else if

    // Create 2D map projection structures
    // -----------------------------------
    else if (isMapped2D) {

      // Create dimensions
      // -----------------
      MapProjection map = (MapProjection) trans;
      ncDims = new NhDimension[] {
        root.addDimension (TIME_DIM, 1),
        root.addDimension (LEVEL_DIM, 1),
        root.addDimension (ROW_DIM, rows),
        root.addDimension (COLUMN_DIM, cols)
      };

      // Create coordinate metadata
      // --------------------------
      writeMapProjection (map);

      // Compute map coordinate arrays
      // -----------------------------
      AffineTransform affine = map.getAffine();
      int maxDim = Math.max (rows, cols);
      double[] rowCol = new double[maxDim*2];
      double[] xy = new double[maxDim*2];
      for (int i = 0; i < maxDim; i++) { rowCol[i*2] = i; rowCol[i*2+1] = i; }
      affine.transform (rowCol, 0, xy, 0, maxDim);
      double[] projXData = new double[cols];
      for (int i = 0; i < cols; i++) projXData[i] = xy[i*2];
      double[] projYData = new double[rows];
      for (int i = 0; i < rows; i++) projYData[i] = xy[i*2 + 1];

      // Create x coordinate array
      // -------------------------
      NhVariable projXVar = root.addVariable (
        PROJ_X_VAR,
        NhVariable.TP_DOUBLE,
        new NhDimension[] {ncDims[COLUMN_INDEX]},
        null,
        null,
        0
      );
      projXVar.addAttribute ("standard_name", NhVariable.TP_STRING_VAR, "projection_x_coordinate");
      projXVar.addAttribute ("units", NhVariable.TP_STRING_VAR, "m");
      writeQueue.add (new DataEntry (PROJ_X_VAR, null, projXData));

      // Create y coordinate array
      // -------------------------
      NhVariable projYVar = root.addVariable (
        PROJ_Y_VAR,
        NhVariable.TP_DOUBLE,
        new NhDimension[] {ncDims[ROW_INDEX]},
        null,
        null,
        0
      );
      projYVar.addAttribute ("standard_name", NhVariable.TP_STRING_VAR, "projection_y_coordinate");
      projYVar.addAttribute ("units", NhVariable.TP_STRING_VAR, "m");
      writeQueue.add (new DataEntry (PROJ_Y_VAR, null, projYData));

    } // else if

    // Throw error for unsupported transform/projection
    // ------------------------------------------------
    else
      throw new IOException ("Unsupported earth transform type");

    // Create tile position list for main variables
    // --------------------------------------------
    TilingScheme scheme = new TilingScheme (dims, new int[] {TILE_SIZE, TILE_SIZE});
    tilePositions = new ArrayList<TilePosition>();
    int[] tileCounts = scheme.getTileCounts();
    for (int tileRow = 0; tileRow < tileCounts[TilingScheme.ROWS]; tileRow++)
      for (int tileCol = 0; tileCol < tileCounts[TilingScheme.COLS]; tileCol++)
        tilePositions.add (scheme.new TilePosition (tileRow, tileCol));

    // Set chunk lengths for main variables
    // ------------------------------------
    chunkLengths = new int[4];
    chunkLengths[TIME_INDEX] = 1;
    chunkLengths[LEVEL_INDEX] = 1;
    chunkLengths[ROW_INDEX] = (rows > TILE_SIZE ? TILE_SIZE : rows);
    chunkLengths[COLUMN_INDEX] = (cols > TILE_SIZE ? TILE_SIZE : cols);

    // Create ellipsoid parameters
    // ---------------------------
    Datum datum = trans.getDatum();
    coordVar.addAttribute ("semi_major_axis", NhVariable.TP_DOUBLE, datum.getAxis());
    coordVar.addAttribute ("inverse_flattening", NhVariable.TP_DOUBLE, 1.0/datum.getFlat());
    coordVar.addAttribute ("longitude_of_prime_meridian", NhVariable.TP_DOUBLE, 0.0);

    // Create lat/lon 1D data vectors
    // ------------------------------
    if (isMapped1D) {
    
      // Create latitude vector
      // ----------------------
      NhVariable latVar = root.addVariable (
        LAT_VAR,
        NhVariable.TP_DOUBLE,
        new NhDimension[] {ncDims[ROW_INDEX]},
        null,
        null,
        0
      );
      latVar.addAttribute ("standard_name", NhVariable.TP_STRING_VAR, "latitude");
      latVar.addAttribute ("units", NhVariable.TP_STRING_VAR, "degrees_north");
      double[] latData = new double[rows];
      getTransformData (trans, new int[] {0, 0}, new int[] {rows, 1}, latData, null);
      for (int i = 0; i < rows; i++) addToLatBounds (latData[i]);
      writeQueue.add (new DataEntry (LAT_VAR, null, latData));

      // Create longitude vector
      // -----------------------
      NhVariable lonVar = root.addVariable (
        LON_VAR,
        NhVariable.TP_DOUBLE,
        new NhDimension[] {ncDims[COLUMN_INDEX]},
        null,
        null,
        0
      );
      lonVar.addAttribute ("standard_name", NhVariable.TP_STRING_VAR, "longitude");
      lonVar.addAttribute ("units", NhVariable.TP_STRING_VAR, "degrees_east");
      double[] lonData = new double[cols];
      getTransformData (trans, new int[] {0, 0}, new int[] {1, cols}, null, lonData);
      for (int j = 0; j < cols; j++) addToLonBounds (lonData[j]);
      writeQueue.add (new DataEntry (LON_VAR, null, lonData));

    } // if
    
    // Create lat/lon 2D data arrays
    // -----------------------------
    else {

      // TODO: What if the original data for the swath came from something like
      // MODIS or VIIRS where the lines were scanned in sets?  If we write out
      // the data as smooth like the swath projection creates, then it's not
      // true to the original data.
      
      // Create latitude array
      // ---------------------
      final NhVariable latVar = root.addVariable (
        LAT_VAR,
        NhVariable.TP_DOUBLE,
        new NhDimension[] {ncDims[ROW_INDEX], ncDims[COLUMN_INDEX]},
        new int[] {chunkLengths[ROW_INDEX], chunkLengths[COLUMN_INDEX]},
        null,
        COMPRESSION_LEVEL
      );
      latVar.addAttribute ("standard_name", NhVariable.TP_STRING_VAR, "latitude");
      latVar.addAttribute ("units", NhVariable.TP_STRING_VAR, "degrees_north");

      // Create longitude array
      // ----------------------
      final NhVariable lonVar = root.addVariable (
        LON_VAR,
        NhVariable.TP_DOUBLE,
        new NhDimension[] {ncDims[ROW_INDEX], ncDims[COLUMN_INDEX]},
        new int[] {chunkLengths[ROW_INDEX], chunkLengths[COLUMN_INDEX]},
        null,
        COMPRESSION_LEVEL
      );
      lonVar.addAttribute ("standard_name", NhVariable.TP_STRING_VAR, "longitude");
      lonVar.addAttribute ("units", NhVariable.TP_STRING_VAR, "degrees_east");

      // Write lat/lon tile data
      // -----------------------
      writeQueue.add (new WriteQueueEntry () {
        public void write () throws IOException {

          // Loop over each tile position
          // ----------------------------
          for (TilePosition pos : tilePositions) {

            // Compute data for tile
            // ---------------------
            int[] tileStart = pos.getStart();
            int[] tileDims = pos.getDimensions();
            int values = tileDims[TilingScheme.ROWS]*tileDims[TilingScheme.COLS];
            double[] latData = new double[values];
            double[] lonData = new double[values];
            getTransformData (trans, tileStart, tileDims, latData, lonData);

            // Write data for tile
            // -------------------
            try {
              latVar.writeData (tileStart, latData, true);
              lonVar.writeData (tileStart, lonData, true);
            } // try
            catch (NhException e) { throw new IOException (e.toString()); }

          } // for

        } // write
      });

      // Add lat/lon data to bounds
      // --------------------------
      for (TilePosition pos : tilePositions) {
        int[] tileStart = pos.getStart();
        int[] tileDims = pos.getDimensions();
        int values = tileDims[TilingScheme.ROWS]*tileDims[TilingScheme.COLS];
        double[] latData = new double[values];
        double[] lonData = new double[values];
        getTransformData (trans, tileStart, tileDims, latData, lonData);
        for (int i = 0; i < values; i++) {
          addToLatBounds (latData[i]);
          addToLonBounds (lonData[i]);
        } // for
      } // for

    } // else

    // Create time variable
    // --------------------
    NhVariable timeVar = root.addVariable (
      TIME_VAR,
      NhVariable.TP_DOUBLE,
      new NhDimension[] {ncDims[TIME_INDEX]},
      null,
      null,
      0
    );
    timeVar.addAttribute ("standard_name", NhVariable.TP_STRING_VAR, "time");
    timeVar.addAttribute ("units", NhVariable.TP_STRING_VAR, "seconds since 1970-01-01 00:00:00 UTC");

    // Write instantaneous time data
    // -----------------------------
    if (info.isInstantaneous()) {
      Date startDate = info.getStartDate();
      double[] timeData = new double[] {startDate.getTime()/1000.0};
      writeQueue.add (new DataEntry (TIME_VAR, null, timeData));
    } // if

    // Write time span data
    // --------------------
    else {

      // TODO: Add an option here for climatology?

      // Write time as half way between start and end
      // --------------------------------------------
      Date startDate = info.getStartDate();
      double startTime = startDate.getTime()/1000.0;
      Date endDate = info.getEndDate();
      double endTime = endDate.getTime()/1000.0;
      double time = (startTime + endTime)/2;
      double[] timeData = new double[] {time};
      writeQueue.add (new DataEntry (TIME_VAR, null, timeData));

      // Create and write time bounds variable
      // -------------------------------------
      timeVar.addAttribute ("bounds", NhVariable.TP_STRING_VAR, TIME_BOUNDS_VAR);
      NhDimension nvalsDim = root.addDimension (NVALS_DIM, 2);
      NhVariable timeBoundsVar = root.addVariable (
        TIME_BOUNDS_VAR,
        NhVariable.TP_DOUBLE,
        new NhDimension[] {ncDims[TIME_INDEX], nvalsDim},
        null,
        null,
        0
      );
      double[] timeBoundsData = new double[] {startTime, endTime};
      writeQueue.add (new DataEntry (TIME_BOUNDS_VAR, null, timeBoundsData));

    } // else

    // Create level variable
    // ---------------------
    NhVariable levelVar = root.addVariable (
      LEVEL_VAR,
      NhVariable.TP_DOUBLE,
      new NhDimension[] {ncDims[LEVEL_INDEX]},
      null,
      null,
      0
    );
    levelVar.addAttribute ("standard_name", NhVariable.TP_STRING_VAR, "height");
    levelVar.addAttribute ("units", NhVariable.TP_STRING_VAR, "m");
    levelVar.addAttribute ("positive", NhVariable.TP_STRING_VAR, "up");
    double[] levelData = new double[] {0};
    writeQueue.add (new DataEntry (LEVEL_VAR, null, levelData));

  } // writeCFInfo

  ////////////////////////////////////////////////////////////

  /**
   * Writes DCS global metadata to the file, using information
   * from the info object.
   */
  private void writeDCSInfo () throws IOException, NhException {

    // Check conditions for writing DCS
    // --------------------------------
    if (!(info instanceof SatelliteDataInfo))
      throw new IOException ("No satellite sensor metadata found");
    SatelliteDataInfo satInfo = (SatelliteDataInfo) info;
    if (!(info.getTransform() instanceof MapProjection))
      throw new IOException ("No map projection metadata found");
    MapProjection map = (MapProjection) info.getTransform();

    // Write origin
    // ------------
    NhGroup root = ncFileWriter.getRootGroup();
    String origin = MetadataServices.collapse (info.getOrigin());
    root.addAttribute ("dcs:createInstitution", NhVariable.TP_STRING_VAR, origin);

    // Write creation and acquisition dates
    // ------------------------------------
    root.addAttribute ("dcs:createDateTime", NhVariable.TP_STRING_VAR,
      DateFormatter.formatDate (new Date(), ISO_DATE_FMT));
    root.addAttribute ("dcs:acquisitionStartDateTime", NhVariable.TP_STRING_VAR,
      DateFormatter.formatDate (info.getStartDate(), ISO_DATE_FMT));
    root.addAttribute ("dcs:acquisitionEndDateTime", NhVariable.TP_STRING_VAR,
      DateFormatter.formatDate (info.getEndDate(), ISO_DATE_FMT));

    // Write sensor/satellite names
    // ----------------------------
    String sensor = satInfo.getSensor();
    sensor = MetadataServices.collapse (sensor).replaceAll ("\n", ",");
    root.addAttribute ("dcs:sensor", NhVariable.TP_STRING_VAR, sensor);
    String satellite = satInfo.getSatellite();
    satellite = MetadataServices.collapse (satellite).replaceAll ("\n", ",");
    root.addAttribute ("dcs:sensorPlatform", NhVariable.TP_STRING_VAR, satellite);

    // Write earth location info
    // -------------------------
    root.addAttribute ("dcs:mapProjection", NhVariable.TP_STRING_VAR, map.getSystemName());
    root.addAttribute ("dcs:geodeticDatum", NhVariable.TP_STRING_VAR,
      map.getDatum().getDatumName());
    root.addAttribute ("dcs:northernLatitude", NhVariable.TP_DOUBLE, getNorthBound());
    root.addAttribute ("dcs:southernLatitude", NhVariable.TP_DOUBLE, getSouthBound());
    root.addAttribute ("dcs:easternLongitude", NhVariable.TP_DOUBLE, getEastBound());
    root.addAttribute ("dcs:westernLongitude", NhVariable.TP_DOUBLE, getWestBound());

    // Write observed property
    // -----------------------
    root.addAttribute ("dcs:observedProperty", NhVariable.TP_STRING_VAR, "Unknown");
    root.addAttribute ("dcs:observedPropertyAlgorithm", NhVariable.TP_STRING_VAR, "Unknown");
    root.addAttribute ("dcs:processingLevel", NhVariable.TP_STRING_VAR, "Level 3");

  } // writeDCSInfo

  ////////////////////////////////////////////////////////////

  /**
   * Writes CW global metadata to the file, using information
   * from the info object.
   */
  private void writeCWInfo () throws IOException, NhException {

    // Copy string attributes
    // ----------------------
    String[] attributeArray = new String[] {
      "orbit_type",
      "station_code",
      "station_name",
      "pass_type",
      "region_code",
      "region_name"
    };
    NhGroup root = ncFileWriter.getRootGroup();
    for (String attName : attributeArray) {
      String attValue = (String) info.getMetadataMap().get (attName);
      if (attValue != null)
        root.addAttribute ("cw:" + attName, NhVariable.TP_STRING_VAR, attValue);
    } // for

    // Copy polygon points
    // -------------------
    double[] latPoints = 
      (double[]) info.getMetadataMap().get ("polygon_latitude"); 
    double[] lonPoints = 
      (double[]) info.getMetadataMap().get ("polygon_longitude"); 
    if (latPoints != null && lonPoints != null) {
      root.addAttribute ("cw:polygon_latitude", NhVariable.TP_DOUBLE, latPoints);
      root.addAttribute ("cw:polygon_longitude", NhVariable.TP_DOUBLE, lonPoints);
    } // if

  } // writeCWInfo

  ////////////////////////////////////////////////////////////

  /**
   * Gets a NetCDF 4 type from a Java class type.  This can be used to determine
   * which NetCDF 4 type variable or attribute can be used to encode the value
   * of a Java primitive or String value.
   *
   * @param dataClass thr Java class type to convert.
   * @param isUnsigned true if the numerical values for the specified
   * Java class are to be interpreted as unsigned, or false if not. This
   * is currently only useful for byte, short, or int data.
   *
   * @return the corresponding NetCDF 4 type, or -1 if the type is unknown.
   */
  private static int getType (
    Class dataClass,
    boolean isUnsigned
  ) {

    int type = -1;
    if (isUnsigned) {
      if (dataClass.equals (Byte.TYPE) || dataClass.equals (Byte.class))
        type = NhVariable.TP_UBYTE;
      else if (dataClass.equals (Short.TYPE) || dataClass.equals (Short.class))
        type = NhVariable.TP_INT;
      else if (dataClass.equals (Integer.TYPE) || dataClass.equals (Integer.class))
        type = NhVariable.TP_LONG;
    } // if
    else {
      if (dataClass.equals (Byte.TYPE) || dataClass.equals (Byte.class))
        type = NhVariable.TP_SBYTE;
      else if (dataClass.equals (Short.TYPE) || dataClass.equals (Short.class))
        type = NhVariable.TP_SHORT;
      else if (dataClass.equals (Integer.TYPE) || dataClass.equals (Integer.class))
        type = NhVariable.TP_INT;
      else if (dataClass.equals (Long.TYPE) || dataClass.equals (Long.class))
        type = NhVariable.TP_LONG;
      else if (dataClass.equals (Float.TYPE) || dataClass.equals (Float.class))
        type = NhVariable.TP_FLOAT;
      else if (dataClass.equals (Double.TYPE) || dataClass.equals (Double.class))
        type = NhVariable.TP_DOUBLE;
      else if (dataClass.equals (Character.TYPE) || dataClass.equals (Character.class))
        type = NhVariable.TP_CHAR;
      else if (dataClass.equals (String.class))
        type = NhVariable.TP_STRING_VAR;
    } // else
    
    return (type);

  } // getType

  ////////////////////////////////////////////////////////////

  /**
   * Creates a new data variable in the file and queues its data for writing.
   *
   * @param var the variable to create.
   *
   * @throws IOException if creating the variable or its attributes failed.
   * @throws NhException if an error occurred in the NetCDF 4 layer.
   */
  private void createVariable (
    final DataVariable var
  ) throws IOException, NhException {

    // Check rank
    // ----------
    if (!(var instanceof Grid))
      throw new IOException ("Unsupported variable type:" + var.getClass());

    // Get data type
    // -------------
    NhGroup root = ncFileWriter.getRootGroup();
    Class dataClass = var.getDataClass();
    final boolean isUnsigned = var.getUnsigned();
    final int dataType = getType (dataClass, isUnsigned);
    if (dataType == -1)
      throw new IOException ("Unsupported variable data type: " + dataClass +
        " with " + (isUnsigned ? "unsigned" : "signed") + " values");

    // Get missing value
    // -----------------
    Object missing = var.getMissing();

    // Convert unsigned missing to next wider type
    // -------------------------------------------
    if (missing != null) {
      if (isUnsigned) {
        if (dataType == NhVariable.TP_INT)
          missing = (((Short) missing).shortValue()) & 0xffff;
        else if (dataType == NhVariable.TP_LONG)
          missing = (((Integer) missing).intValue()) & 0xffffffffL;
      } // if
    } // if

    // Create variable
    // ---------------
    String varName = var.getName();
    final NhVariable ncVar = root.addVariable (
      varName,
      dataType,
      ncDims,
      chunkLengths,
      missing,
      COMPRESSION_LEVEL
    );
    ncVar.addAttribute ("missing_value", dataType, missing);

    // Set packing info
    // ----------------
    double[] scaling = var.getScaling();
    if (scaling != null && 
      (Math.abs (scaling[0] - 1) < SCALE_EPSILON && 
      Math.abs (scaling[1]) < SCALE_EPSILON))
      scaling = null;
    if (scaling != null) {
      Number scaleFactor = scaling[0];
      Number addOffset = -scaling[0]*scaling[1];
      if (dataType == NhVariable.TP_FLOAT) {
        scaleFactor = (Float) scaleFactor;
        addOffset = (Float) addOffset;
      } // if
      int packingDataType = getType (scaleFactor.getClass(), false);
      ncVar.addAttribute ("scale_factor", packingDataType, scaleFactor);
      ncVar.addAttribute ("add_offset", packingDataType, addOffset);
    } // if

    // Set standard and long name
    // --------------------------
    String standard = (String) var.getMetadataMap().get ("standard_name");
    if (standard != null) 
      ncVar.addAttribute ("standard_name", NhVariable.TP_STRING_VAR, standard);
    String longName = var.getLongName();
    if (longName != null && !longName.equals ("") && !longName.equals (varName))
      ncVar.addAttribute ("long_name", NhVariable.TP_STRING_VAR, longName);

    // Set units
    // ---------
    String units = var.getUnits();
    if (units != null && !units.equals (""))
      ncVar.addAttribute ("units", NhVariable.TP_STRING_VAR, units);

    // Set coordinate info
    // -------------------
    
    // TODO: Should we add extra variables here?  eg: "time level x y lat lon" ?
    
    
    ncVar.addAttribute ("coordinates", NhVariable.TP_STRING_VAR, "lat lon");


    // TODO: What about when cell_methods should indicate a climatology?


    String rasterType = (String) info.getMetadataMap().get ("raster_type");
    if (rasterType == null || !rasterType.equals ("RasterPixelIsPoint"))
      ncVar.addAttribute ("cell_methods", NhVariable.TP_STRING_VAR, "area: mean");
    ncVar.addAttribute ("grid_mapping", NhVariable.TP_STRING_VAR, COORD_REF);

    // Set ancillary variables
    // -----------------------
    String ancillary = getMultiValuedAtt (new String[] {
      "quality_mask", 
      "direction_variable"
      }, var.getMetadataMap());
    if (ancillary != null)
      ncVar.addAttribute ("ancillary_variables", NhVariable.TP_STRING_VAR, ancillary);


    // TODO: We currently have no way to associate variables that
    // don't have this extra metadata.


    // Set source
    // ----------
    String source = getMultiValuedAtt (new String[] {
      "sst_equation_day",
      "sst_equation_night", 
      "processing_algorithm",
      "atmospheric_correction"
      }, var.getMetadataMap());
    if (source != null)
      ncVar.addAttribute ("source", NhVariable.TP_STRING_VAR, source);

    // TODO: This is a pretty rough cut for getting the source
    // attribute right!  Also, what about references?

    // Write navigation affine
    // -----------------------
    if (writeCw) {
      AffineTransform nav = ((Grid) var).getNavigation();
      if (!nav.isIdentity()) {
        double[] matrix = new double[6];
        nav.getMatrix (matrix); 
        ncVar.addAttribute ("cw:nav_affine", NhVariable.TP_DOUBLE, matrix);
      } // if
    } // if

    // Add variable data to write queue
    // --------------------------------
    writeQueue.add (new WriteQueueEntry () {
      public void write () throws IOException {

        // Loop over each tile position
        // ----------------------------
        for (TilePosition pos : tilePositions) {

          // Get data for tile
          // -----------------
          int[] tileStart = pos.getStart();
          int[] tileDims = pos.getDimensions();
          int[] start = new int[] {0, 0, tileStart[TilingScheme.ROWS], tileStart[TilingScheme.COLS]};
          Object data = ((Grid) var).getData (tileStart, tileDims);
          if (isUnsigned) data = convertUnsignedData (data, dataType);

          // Write tile
          // ----------
          try { ncVar.writeData (start, data, true); }
          catch (NhException e) { throw new IOException (e.toString()); }

        } // for

      } // write
    });

  } // createVariable

  ////////////////////////////////////////////////////////////

  /** 
   * Converts unsigned data to the next largest signed data type.
   *
   * @param data the data array to convert.
   * @param dataType the NetCDF 4 data type to convert to.
   *
   * @return the new converted data array.
   *
   * @throws IOException if the data type to convert ot is not
   * supported.
   */
  private static Object convertUnsignedData (
    Object data,
    int dataType
  ) throws IOException {

    Object newData;

    // Do nothing to byte data
    // -----------------------
    if (dataType == NhVariable.TP_UBYTE) {
      newData = data;
    } // if

    // Convert ushort to int
    // ---------------------
    else if (dataType == NhVariable.TP_INT) {
      short[] shortData = (short[]) data;
      int[] intData = new int[shortData.length];
      for (int i = 0; i < shortData.length; i++)
        intData[i] = shortData[i] & 0xffff;
      newData = intData;
    } // else if

    // Convert uint to long
    // --------------------
    else if (dataType == NhVariable.TP_LONG) {
      int[] intData = (int[]) data;
      long[] longData = new long[intData.length];
      for (int i = 0; i < intData.length; i++)
        longData[i] = intData[i] & 0xffffffffL;
      newData = longData;
    } // else if

    // Unsupported destination type
    // ----------------------------
    else {
      throw new IOException ("Unsupported destination data type: " +
        NhVariable.nhTypeNames[dataType]);
    } // else
    
    return (newData);

  } // convertUnsignedData

  ////////////////////////////////////////////////////////////

  /**
   * Gets a multiple-value CF attribute string.
   *
   * @param candidateAray the array of attribute names to use as
   * candidates for source strings in the value map.
   * @param valueMap the map of attribute names to values.  The
   * map will be searched for the list of candidates.
   *
   * @return the composite CF style attribute resulting from the
   * candidates, or null if no candidates were found.
   */
  private static String getMultiValuedAtt (
    String[] candidateArray,
    Map valueMap
  ) {
                                   
    // Build value list
    // ----------------
    List<String> valueList = new ArrayList<String>();
    for (String search : candidateArray) {
      String value = (String) valueMap.get (search);
      if (value != null) valueList.add (value);
    } // for
    
    // Build attribute value
    // ---------------------
    if (valueList.size() != 0) {
      String att = "";
      for (String value : valueList) {
        value = value.replaceAll ("[ /]", "_");
        value = value.replaceAll ("[^\\w]", "");
        value = value.toLowerCase();
        att = att + " " + value;
      } // for
      att = att.trim();
      return (att);
    } // if
    else {
      return (null);
    } // else

  } // getMultiValuedAtt

  ////////////////////////////////////////////////////////////

  @Override
  public void flush () throws IOException {

    // Check for canceled
    // ------------------
    if (isCanceled) return;

    // Initialize progress counters
    // ----------------------------
    synchronized (this) {
      writeProgress = 0;
      writeVariables = 0;
    } // synchronized

    // Loop over each variable
    // -----------------------
    while (variables.size() != 0) {

      // Write variable
      // --------------
      DataVariable var = variables.remove (0);
      writeVariableName = var.getName();
      try { createVariable (var); }
      catch (NhException e) { throw new IOException (e.toString()); }

      // Update progress
      // ---------------
      synchronized (this) {
        writeProgress = 0;
        writeVariables++;
      } // synchronized

      // Check for canceled
      // ------------------
      if (isCanceled) return;

    } // while

  } // flush

  ////////////////////////////////////////////////////////////

  @Override
  public void close () throws IOException {

    // Check for already closed
    // ------------------------
    if (!closed) {
    
      // Flush and process write queue
      // -----------------------------
      flush();
      try {
        ncFileWriter.endDefine();
        WriteQueueEntry entry;
        while ((entry = writeQueue.poll()) != null) entry.write();
        ncFileWriter.close();
      } // try
      catch (NhException e) { throw new IOException (e.toString()); }

      // Mark as closed
      // --------------
      closed = true;
      
    } // if

  } // close

  ////////////////////////////////////////////////////////////

  /** 
   * Tests this class.
   *
   * @param argv the array of command line parameters.
   */
  public static void main (String[] argv) throws Exception {

    TestLogger logger = TestLogger.getInstance();
    logger.startClass (CFNC4Writer.class);

    // Create transforms
    // -----------------
    logger.test ("Framework");
    List<EarthTransform> transforms = new ArrayList<EarthTransform>();
    transforms.add (MapProjectionFactory.getInstance().create (
      ProjectionConstants.MERCAT,
      0,
      new double[15],
      SpheroidConstants.WGS84,
      new int[] {512, 512},
      new EarthLocation (48, -125),
      new double[] {2000, 2000}
    ));
    transforms.add (MapProjectionFactory.getInstance().create (
      ProjectionConstants.GEO,
      0,
      new double[15],
      SpheroidConstants.WGS84,
      new int[] {512, 512},
      new EarthLocation (48, -125),
      new double[] {0.02, 0.02}
    ));

    double[] latData = new double[512*512];
    double[] lonData = new double[512*512];
    for (int i = 0; i < 512; i++) {
      for (int j = 0; j < 512; j++) {
        latData[i*512 + j] = 48 - 2.56 + i*0.01;
        lonData[i*512 + j] = -125 - 2.56 + j*0.01;
      } // for
    } // for
    Grid latVar = new Grid (
      "lat",
      "Latitude",
      "degrees",
      512, 512,
      latData,
      new java.text.DecimalFormat ("0"),
      null,
      Double.NaN
    );
    Grid lonVar = new Grid (
      "lon",
      "Longitude",
      "degrees",
      512, 512,
      lonData,
      new java.text.DecimalFormat ("0"),
      null,
      Double.NaN
    );
    transforms.add (new SwathProjection (latVar, lonVar, 100, new int[] {512, 512}));

    // Create variable
    // ---------------
    short[] data = new short[512*512];
    for (int i = 0; i < 512; i++)
      for (int j = 0; j < 512; j++)
        data[i*512 + j] = (short) (Math.cos (-500 + Math.sqrt ((256-i)*(256-i) + (256-j)*(256-j))/40)*4500);
    Grid var = new Grid (
      "sst",
      "Sea surface temperature",
      "degrees_Celsius",
      512, 512,
      data,
      new java.text.DecimalFormat ("0"),
      new double[] {0.01, 0},
      Short.MIN_VALUE
    );

    logger.passed();

    for (EarthTransform trans : transforms) {

      String ncFileName = "/tmp/test." + trans.getClass().getName() + ".nc4";
      logger.test ("constructor, addVariable, flush, close (" +
        ncFileName + ")");

      // Create info
      // -----------
      SatelliteDataInfo info = new SatelliteDataInfo (
        "petros-1",
        "java-19",
        Arrays.asList (
          new TimePeriod (new Date (0), 12*60*1000),
          new TimePeriod (new Date (12*60*1000 + 90*60*1000), 12*60*1000)
        ),
        trans,
        "Petros RS Inc.",
        "Created by unit test on " + new Date()
      );

      // Write file
      // ----------
      CFNC4Writer writer = new CFNC4Writer (
        info,
        ncFileName,
        (trans instanceof MapProjection),
        true
      );
      writer.addVariable (var);
      writer.flush();
      writer.close();

      File ncFile = new File (ncFileName);
      assert (ncFile.exists());
      assert (ncFile.length() != 0);
  //    ncFile.delete();
  //    assert (!ncFile.exists());

      logger.passed();
      
    } // for
    
  } // main

  ////////////////////////////////////////////////////////////

} // CFNC4Writer class

////////////////////////////////////////////////////////////////////////<|MERGE_RESOLUTION|>--- conflicted
+++ resolved
@@ -4,15 +4,10 @@
   PURPOSE: A class to write NetCDF 4/CF format files.
    AUTHOR: Peter Hollemans
      DATE: 2015/04/08
-<<<<<<< HEAD
   CHANGES: 2016/02/12, PFH
            - Changes: Corrected "missing" in metadata writing to "missing_value".
            - Issue: This was causing problems in output datasets, computing
              statistics while ignoring missing values.
-=======
-  CHANGES: 2016/01/19, PFH
-           - Changes: Updated to new logging API.
->>>>>>> 87cf5100
 
   CoastWatch Software Library and Utilities
   Copyright 2015-2016, USDOC/NOAA/NESDIS CoastWatch
