--- conflicted
+++ resolved
@@ -37,7 +37,6 @@
            - Changes: Renamed class to "CommonDataModel" from "Generic"
            - Issue: We needed a more accurate description of the reader class,
              since we'd like to expand its functionality in the future.
-<<<<<<< HEAD
            2016/02/12, PFH
            - Changes: Added extra test for missing scaling factor in float
              or double data types.
@@ -54,16 +53,6 @@
              data variables as well as coordinate axes and being shared between
              grid sets, they were being included in the list of variables twice.
  
-=======
-           2016/03/06, PFH
-           - Changes: Added support for CDM-style grid mapped projections.
-           - Issue: There was a request for support for satellite geostationary
-             projection from CF metadata, so we needed to add a generic way
-             to have grid mapped projections be read and a special type of
-             Earth transform used to pass transformation calculations into 
-             and out of the CDM projection layer.
-
->>>>>>> 87cf5100
   CoastWatch Software Library and Utilities
   Copyright 1998-2016, USDOC/NOAA/NESDIS CoastWatch
 
